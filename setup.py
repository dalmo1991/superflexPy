--- conflicted
+++ resolved
@@ -3,9 +3,8 @@
 import setuptools
 
 setuptools.setup(
-<<<<<<< HEAD
     name="superflexpy",
-    version="1.3.1",
+    version="1.3.2",
     author="Marco Dal Molin, Fabrizio Fenicia, Dmitri Kavetski",
     author_email="marco.dalmolin.1991@gmail.com",
     description="Framework for building hydrological models",
@@ -17,26 +16,6 @@
     classifiers=[
         "Development Status :: 5 - Production/Stable",  # https://martin-thoma.com/software-development-stages/
         "Topic :: Scientific/Engineering :: Hydrology",
-=======
-    name='superflexpy',
-    version='1.3.2',
-    author='Marco Dal Molin, Fabrizio Fenicia, Dmitri Kavetski',
-    author_email='marco.dalmolin.1991@gmail.com',
-    description='Framework for building hydrological models',
-    long_description=open(os.path.join(os.path.dirname(__file__),
-                                       "README.md")).read(),
-    long_description_content_type='text/markdown',
-    url='https://superflexpy.readthedocs.io/en/latest/',
-    license='LGPL',
-    packages=setuptools.find_packages(),
-    classifiers=[
-        'Development Status :: 5 - Production/Stable',  # https://martin-thoma.com/software-development-stages/
-        'Topic :: Scientific/Engineering :: Hydrology',
-    ],
-    install_requires=[
-        "numba==0.57.1",
-        "numpy==1.24.3"
->>>>>>> 66bced76
     ],
     install_requires=["numba==0.57.1", "numpy==1.24.3"],
 )